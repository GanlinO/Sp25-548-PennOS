--- conflicted
+++ resolved
@@ -16,52 +16,11 @@
 #define MAX_CMD_LENGTH 1024
 #define BUFSIZE 4096
 
-#include <stdlib.h>
-
 // Feel free to modify or not use this document
 // this is just the skeleton of what stand alone pennfat
 // will probably look like for you
 
 // function declarations for special routines
-<<<<<<< HEAD
-[[maybe_unused]]static void mkfs(const char *fs_name, int blocks_in_fat, int block_size_config);
-[[maybe_unused]]static int mount(const char *fs_name);
-[[maybe_unused]]static int unmount();
-
-int main(int argc, char *argv[])
-{
-  // TODO: register signal handlers
-  while (1)
-  {
-    // TODO: prompt, read command, parse command
-
-    // TODO: execute
-    // char **args = parsed_command->commands[0];
-    // if (strcmp(args[0], "ls") == 0)
-    // {
-    //   TODO: Call your implemented ls() function
-    // }
-    // else if (strcmp(args[0], "touch") == 0)
-    // {
-    //   TODO: Call your implemented touch() function
-    // }
-    // else if (strcmp(args[0], "cat") == 0)
-    // {
-    //   TODO: Call your implemented cat() function
-    // }
-    // else if (strcmp(args[0], "chmod") == 0)
-    // {
-    //   TODO: Call your implemented chmod() function
-    // }
-    // ...
-    // 
-    // else
-    // {
-    //   fprintf(stderr, "pennfat: command not found: %s\n", args[0]);
-    // }
-  }
-  return EXIT_SUCCESS;
-=======
 static PennFatErr mkfs(const char *fs_name, int blocks_in_fat, int block_size_config);
 static PennFatErr mount(const char *fs_name);
 static PennFatErr unmount();
@@ -604,5 +563,4 @@
     }
 
     return k_chmod(fname, perm);
->>>>>>> ce8d3a7e
 }